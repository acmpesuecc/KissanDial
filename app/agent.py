--- conflicted
+++ resolved
@@ -1,21 +1,18 @@
 from flask import Flask, request, session
 from twilio.twiml.voice_response import VoiceResponse, Gather
 import os
-<<<<<<< HEAD
-=======
-from llama_index.core import SimpleDirectoryReader, VectorStoreIndex
-from llama_index.llms.openai import OpenAI
-from llama_index.core.agent import ReActAgent
-from llama_index.core.tools import QueryEngineTool, ToolMetadata, FunctionTool
-from llama_index.core.agent import FunctionCallingAgentWorker
-from llama_index.core.memory import ChatMemoryBuffer
->>>>>>> 3f0ac21d
 import pandas as pd
 from twilio.rest import Client
 from dotenv import load_dotenv
 import sys
 
-<<<<<<< HEAD
+# Load environment variables
+ROOT_DIR = os.path.dirname(os.path.dirname(os.path.abspath(__file__)))
+sys.path.append(ROOT_DIR)
+
+dotenv_path = os.path.join(ROOT_DIR, '.env')
+load_dotenv(dotenv_path)
+
 # Try to import LlamaIndex components, with fallbacks for testing
 try:
     from llama_index import SimpleDirectoryReader, VectorStoreIndex
@@ -48,9 +45,10 @@
         return f"Mock response for: {query}"
 
 class OpenAI:
-    def __init__(self, temperature=0, model="gpt-4"):
+    def __init__(self, temperature=0, model="gpt-4", api_key=None):
         self.temperature = temperature
         self.model = model
+        self.api_key = api_key
 
 class QueryEngineTool:
     def __init__(self, query_engine, metadata):
@@ -83,52 +81,28 @@
     def chat(self, message):
         return f"Mock agent response to: {message}"
 
-
-# Set up OpenAI API key - use dummy key for testing if not set
-if not os.environ.get("OPENAI_API_KEY"):
-    os.environ["OPENAI_API_KEY"] = "dummy-key-for-testing"
-=======
-ROOT_DIR = os.path.dirname(os.path.dirname(os.path.abspath(__file__)))
-sys.path.append(ROOT_DIR)
-
-dotenv_path = os.path.join(ROOT_DIR, '.env')
-load_dotenv(dotenv_path)
-AGROMET_PATH = os.path.join(ROOT_DIR, "data", "AgroMetAdv", "agromet.csv")
-SUBSIDY_PATH = os.path.join(ROOT_DIR, "data", "subsidies", "central", "main_subsidy_data.csv")
-
-# Loads the variables from env
-load_dotenv()
-
-# This loads the API Key of OPEN AI from env files
+# Load environment variables
 OPENAI_API_KEY = os.getenv('OPENAI_API_KEY')
-
-# This loads the TWILIO Credentials
 TWILIO_ACCOUNT_SID = os.getenv('TWILIO_ACCOUNT_SID')
 TWILIO_AUTH_TOKEN = os.getenv('TWILIO_AUTH_TOKEN')
 
+# Set up OpenAI API key - use dummy key for testing if not set
 if not OPENAI_API_KEY:
-    raise RuntimeError("OPENAI_API_KEY not set. Set it in environment or .env")
-if not TWILIO_AUTH_TOKEN:
-    raise RuntimeError("TWILIO_AUTH_TOKEN not set. Set it in environment or .env")
-if not TWILIO_ACCOUNT_SID:
-    raise RuntimeError("TWILIO_ACCOUNT_SID not set. Set it in environment or .env")
->>>>>>> 3f0ac21d
+    OPENAI_API_KEY = "dummy-key-for-testing"
+    print("Warning: OPENAI_API_KEY not set. Using dummy key for testing.")
+
+# Set environment variable for LlamaIndex
+os.environ["OPENAI_API_KEY"] = OPENAI_API_KEY
 
 to_say = 'Hi welcome to the Agricultural Assistant. How can I help you today?'
 
 app = Flask(__name__)
 app.secret_key = os.environ.get("FLASK_SECRET_KEY", "replace-me")
 
-
-<<<<<<< HEAD
-# Get the project root directory
+# Get the project root directory and file paths
 project_root = os.path.dirname(os.path.dirname(os.path.abspath(__file__)))
 csv_path = os.path.join(project_root, "data", "subsidies", "central", "main_subsidy_data.csv")
-=======
-# Load and index documents
-subsidy_docs = SimpleDirectoryReader(input_files=["data/subsidies/central/main_subsidy_data.csv"]).load_data()
-subsidy_index = VectorStoreIndex.from_documents(subsidy_docs)
->>>>>>> 3f0ac21d
+agromet_path = os.path.join(project_root, "data", "AgroMetAdv", "agromet.csv")
 
 # Initialize components conditionally
 if LLAMA_INDEX_AVAILABLE:
@@ -147,12 +121,7 @@
     subsidy_engine = MockQueryEngine()
 
 # Load the CSV file
-<<<<<<< HEAD
 df = pd.read_csv(csv_path)
-=======
-df = pd.read_csv("data/subsidies/central/main_subsidy_data.csv")
-
->>>>>>> 3f0ac21d
 
 def send_sms_with_subsidy_info(query: str) -> str:
     """
@@ -166,8 +135,13 @@
     sms_body = "How to apply for relevant subsidies:\n\n"
     sms_body += f"{results}"
 
-    account_sid = TWILIO_ACCOUNT_SID
-    auth_token = TWILIO_AUTH_TOKEN
+    # Use environment variables for Twilio credentials
+    account_sid = TWILIO_ACCOUNT_SID or ''
+    auth_token = TWILIO_AUTH_TOKEN or ''
+    
+    if not account_sid or not auth_token:
+        return "Error: Twilio credentials not configured"
+    
     client = Client(account_sid, auth_token)
     
     try:
@@ -180,7 +154,6 @@
     except Exception as e:
         return f"Error sending SMS: {str(e)}"
 
-
 # Define tools
 subsidy_tool = QueryEngineTool(
     query_engine=subsidy_engine,
@@ -228,11 +201,10 @@
 - Call relevant tools whether it be some api or a retrieval tool to fetch context needed to answer any query that the user might have. First decide if a tool call is needed in the thought and then call the appropriate tool. Respond to the user with a variant of 'let me check that for you' and then call the tool in the same turn.
 """
 
-<<<<<<< HEAD
 # Initialize the agent conditionally
 if LLAMA_INDEX_AVAILABLE:
     try:
-        llm = OpenAI(temperature=0, model="gpt-4")
+        llm = OpenAI(temperature=0, model="gpt-4", api_key=OPENAI_API_KEY)
         memory = ChatMemoryBuffer.from_defaults(token_limit=2048)
         agent_worker = OpenAIAgentWorker.from_tools(
           [subsidy_tool, sms_tool], system_prompt=CUSTOM_PROMPT, 
@@ -249,60 +221,24 @@
     agent = MockAgent()
 
 @app.route('/voice', methods=['POST'])
-=======
-# Initialize the agent
-llm = OpenAI(temperature=0, model="gpt-4o", api_key=OPENAI_API_KEY)
-memory = ChatMemoryBuffer.from_defaults(token_limit=2048)
-
-agent_worker = FunctionCallingAgentWorker.from_tools(
-    [subsidy_tool, sms_tool],
-    system_prompt=CUSTOM_PROMPT,
-    memory=memory,
-    llm=llm,
-    verbose=True,
-    allow_parallel_tool_calls=False,
-)
-
-agent = agent_worker.as_agent()
-
-
-@app.route("/voice", methods=['POST'])
->>>>>>> 3f0ac21d
 def voice():
     sid = request.form.get('CallSid')
     # Default greeting if not set yet for this session
     to_say = session.get(f'to_say_{sid}', "Hi welcome to the Agricultural Assistant. How can I help you today?")
     print(f'to_say {to_say}')
     resp = VoiceResponse()
-<<<<<<< HEAD
-    gather = Gather(input='speech', action='/handle-speech', method='POST', speechTimeout='1', speechModel='experimental_conversations', enhanced=True)
+    gather = Gather(
+        input='speech', 
+        action='/handle-speech', 
+        method='POST', 
+        speechTimeout='1', 
+        speechModel='experimental_conversations', 
+        enhanced=True
+    )
     gather.say(to_say)
     resp.append(gather)
     resp.redirect('/voice')
     return str(resp)
-
-=======
-    
-    gather = Gather(
-        input="speech",
-        action="/handle-speech",
-        method="POST",
-        speech_timeout="auto",
-        speech_model="experimental_conversations",
-        enhanced=True
-    )
-    gather.say(to_say)
-    resp.append(gather)
-    
-    resp.redirect("/voice")
-    return str(resp)
-
-
-@app.route("/handle-speech", methods=['POST'])
-def handle_speech():
-    global to_say
-    resp = VoiceResponse()
->>>>>>> 3f0ac21d
 
 @app.route('/handle-speech', methods=['POST'])
 def handlespeech():
@@ -317,14 +253,8 @@
         resp.redirect('/voice')
     else:
         resp.say("I'm sorry, I didn't catch that. Could you please repeat?")
-<<<<<<< HEAD
         resp.redirect('/voice')
-=======
-        resp.redirect("/voice")
-    
->>>>>>> 3f0ac21d
     return str(resp)
-
 
 if __name__ == "__main__":
     app.run(debug=True)